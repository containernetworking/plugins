--- conflicted
+++ resolved
@@ -7,7 +7,7 @@
 DOCKER_RUN_ARGS=${DOCKER_RUN_ARGS:-'-ti'}
 
 GO_IMAGE="${GO_IMAGE:-golang}"
-GO_VERSION="${GO_VERSION:-1.18-alpine}"
+GO_VERSION="${GO_VERSION:-1.20-alpine}"
 
 _defaultTag=$(git describe --tags --dirty)
 TAG=${TAG:-$_defaultTag}
@@ -22,11 +22,7 @@
 mkdir -p ${SRC_DIR}/${RELEASE_DIR}
 mkdir -p ${OUTPUT_DIR}
 
-<<<<<<< HEAD
 $DOCKER run ${DOCKER_RUN_ARGS} -v ${SRC_DIR}:/go/src/github.com/containernetworking/plugins:z --rm ${GO_IMAGE}:${GO_VERSION} \
-=======
-$DOCKER run -ti -v ${SRC_DIR}:/go/src/github.com/containernetworking/plugins:z --rm golang:1.20-alpine \
->>>>>>> 65fe2560
 /bin/sh -xe -c "\
     for cmd in bash tar; do
       command -v apk && apk --no-cache add \$cmd

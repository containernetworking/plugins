// Copyright 2015 CNI authors
//
// Licensed under the Apache License, Version 2.0 (the "License");
// you may not use this file except in compliance with the License.
// You may obtain a copy of the License at
//
//     http://www.apache.org/licenses/LICENSE-2.0
//
// Unless required by applicable law or agreed to in writing, software
// distributed under the License is distributed on an "AS IS" BASIS,
// WITHOUT WARRANTIES OR CONDITIONS OF ANY KIND, either express or implied.
// See the License for the specific language governing permissions and
// limitations under the License.

package main

import (
	"encoding/json"
	"fmt"
	"net"
	"os"
	"strings"
	"syscall"

	"github.com/containernetworking/cni/pkg/skel"
	"github.com/containernetworking/cni/pkg/types"
	types020 "github.com/containernetworking/cni/pkg/types/020"
	types040 "github.com/containernetworking/cni/pkg/types/040"
	types100 "github.com/containernetworking/cni/pkg/types/100"
	. "github.com/onsi/ginkgo"
	. "github.com/onsi/gomega"
	"github.com/vishvananda/netlink"

	"github.com/containernetworking/plugins/pkg/ns"
	"github.com/containernetworking/plugins/pkg/testutils"
	"github.com/containernetworking/plugins/plugins/ipam/host-local/backend/allocator"
)

<<<<<<< HEAD
const (
	MASTER_NAME             = "eth0"
	MASTER_NAME_INCONTAINER = "eth1"
)
=======
const MASTER_NAME = "eth0"
const MASTER_NAME_INCONTAINER = "eth1"
>>>>>>> fb926055

type Net struct {
	Name          string                 `json:"name"`
	CNIVersion    string                 `json:"cniVersion"`
	Type          string                 `json:"type,omitempty"`
	Master        string                 `json:"master"`
	VlanId        int                    `json:"vlanId"`
	MTU           int                    `json:"mtu"`
	IPAM          *allocator.IPAMConfig  `json:"ipam"`
	DNS           types.DNS              `json:"dns"`
	RawPrevResult map[string]interface{} `json:"prevResult,omitempty"`
	PrevResult    types100.Result        `json:"-"`
	LinkContNs    bool                   `json:"linkInContainer"`
}

func buildOneConfig(netName string, cniVersion string, orig *Net, prevResult types.Result) (*Net, error) {
	var err error

	inject := map[string]interface{}{
		"name":       netName,
		"cniVersion": cniVersion,
	}
	// Add previous plugin result
	if prevResult != nil {
		inject["prevResult"] = prevResult
	}

	// Ensure every config uses the same name and version
	config := make(map[string]interface{})

	confBytes, err := json.Marshal(orig)
	if err != nil {
		return nil, err
	}

	err = json.Unmarshal(confBytes, &config)
	if err != nil {
		return nil, fmt.Errorf("unmarshal existing network bytes: %w", err)
	}

	for key, value := range inject {
		config[key] = value
	}

	newBytes, err := json.Marshal(config)
	if err != nil {
		return nil, err
	}

	conf := &Net{}
	if err := json.Unmarshal(newBytes, &conf); err != nil {
		return nil, fmt.Errorf("error parsing configuration: %w", err)
	}

	return conf, nil
}

type tester interface {
	// verifyResult minimally verifies the Result and returns the interface's MAC address
	verifyResult(result types.Result, name string) string
}

type testerBase struct{}

type (
	testerV10x      testerBase
	testerV04x      testerBase
	testerV03x      testerBase
	testerV01xOr02x testerBase
)

func newTesterByVersion(version string) tester {
	switch {
	case strings.HasPrefix(version, "1.0."):
		return &testerV10x{}
	case strings.HasPrefix(version, "0.4."):
		return &testerV04x{}
	case strings.HasPrefix(version, "0.3."):
		return &testerV03x{}
	default:
		return &testerV01xOr02x{}
	}
}

// verifyResult minimally verifies the Result and returns the interface's MAC address
func (t *testerV10x) verifyResult(result types.Result, name string) string {
	r, err := types100.GetResult(result)
	Expect(err).NotTo(HaveOccurred())

	Expect(len(r.Interfaces)).To(Equal(1))
	Expect(r.Interfaces[0].Name).To(Equal(name))
	Expect(len(r.IPs)).To(Equal(1))

	return r.Interfaces[0].Mac
}

func verify0403(result types.Result, name string) string {
	r, err := types040.GetResult(result)
	Expect(err).NotTo(HaveOccurred())

	Expect(len(r.Interfaces)).To(Equal(1))
	Expect(r.Interfaces[0].Name).To(Equal(name))
	Expect(len(r.IPs)).To(Equal(1))

	return r.Interfaces[0].Mac
}

// verifyResult minimally verifies the Result and returns the interface's MAC address
func (t *testerV04x) verifyResult(result types.Result, name string) string {
	return verify0403(result, name)
}

// verifyResult minimally verifies the Result and returns the interface's MAC address
func (t *testerV03x) verifyResult(result types.Result, name string) string {
	return verify0403(result, name)
}

// verifyResult minimally verifies the Result and returns the interface's MAC address
func (t *testerV01xOr02x) verifyResult(result types.Result, name string) string {
	r, err := types020.GetResult(result)
	Expect(err).NotTo(HaveOccurred())

	Expect(r.IP4.IP.IP).NotTo(BeNil())
	Expect(r.IP6).To(BeNil())

	// 0.2 and earlier don't return MAC address
	return ""
}

var _ = Describe("vlan Operations", func() {
	var originalNS, targetNS ns.NetNS
	var dataDir string

	BeforeEach(func() {
		// Create a new NetNS so we don't modify the host
		var err error
		originalNS, err = testutils.NewNS()
		Expect(err).NotTo(HaveOccurred())
		targetNS, err = testutils.NewNS()
		Expect(err).NotTo(HaveOccurred())

		dataDir, err = os.MkdirTemp("", "vlan_test")
		Expect(err).NotTo(HaveOccurred())

		err = originalNS.Do(func(ns.NetNS) error {
			defer GinkgoRecover()

			// Add master
			err = netlink.LinkAdd(&netlink.Dummy{
				LinkAttrs: netlink.LinkAttrs{
					Name: MASTER_NAME,
				},
			})
			Expect(err).NotTo(HaveOccurred())
			m, err := netlink.LinkByName(MASTER_NAME)
			Expect(err).NotTo(HaveOccurred())
			err = netlink.LinkSetUp(m)
			Expect(err).NotTo(HaveOccurred())
			return nil
		})
		Expect(err).NotTo(HaveOccurred())

		err = targetNS.Do(func(ns.NetNS) error {
			defer GinkgoRecover()

			// Add master
			err = netlink.LinkAdd(&netlink.Dummy{
				LinkAttrs: netlink.LinkAttrs{
					Name: MASTER_NAME_INCONTAINER,
				},
			})
			Expect(err).NotTo(HaveOccurred())
			m, err := netlink.LinkByName(MASTER_NAME_INCONTAINER)
			Expect(err).NotTo(HaveOccurred())
			err = netlink.LinkSetUp(m)
			Expect(err).NotTo(HaveOccurred())
			return nil
		})
		Expect(err).NotTo(HaveOccurred())
	})

	AfterEach(func() {
		Expect(os.RemoveAll(dataDir)).To(Succeed())
		Expect(originalNS.Close()).To(Succeed())
		Expect(testutils.UnmountNS(originalNS)).To(Succeed())
		Expect(targetNS.Close()).To(Succeed())
		Expect(testutils.UnmountNS(targetNS)).To(Succeed())
	})

	for _, inContainer := range []bool{false, true} {
		masterInterface := MASTER_NAME
		if inContainer {
			masterInterface = MASTER_NAME_INCONTAINER
		}
		isInContainer := inContainer // Tests need a local var with constant value

		for _, ver := range testutils.AllSpecVersions {
			// Redefine ver inside for scope so real value is picked up by each dynamically defined It()
			// See Gingkgo's "Patterns for dynamically generating tests" documentation.
			ver := ver

			It(fmt.Sprintf("[%s] creates an vlan link in a non-default namespace with given MTU", ver), func() {
				conf := &NetConf{
					NetConf: types.NetConf{
						CNIVersion: ver,
						Name:       "testConfig",
						Type:       "vlan",
					},
					Master:     masterInterface,
					VlanId:     33,
					MTU:        1500,
					LinkContNs: isInContainer,
				}

				// Create vlan in other namespace
				err := originalNS.Do(func(ns.NetNS) error {
					defer GinkgoRecover()

					_, err := createVlan(conf, "foobar0", targetNS)
					Expect(err).NotTo(HaveOccurred())
					return nil
				})
				Expect(err).NotTo(HaveOccurred())

				// Make sure vlan link exists in the target namespace
				err = targetNS.Do(func(ns.NetNS) error {
					defer GinkgoRecover()

					link, err := netlink.LinkByName("foobar0")
					Expect(err).NotTo(HaveOccurred())
					Expect(link.Attrs().Name).To(Equal("foobar0"))
					Expect(link.Attrs().MTU).To(Equal(1500))
					return nil
				})
				Expect(err).NotTo(HaveOccurred())
			})

			It(fmt.Sprintf("[%s] creates an vlan link in a non-default namespace with master's MTU", ver), func() {
				conf := &NetConf{
					NetConf: types.NetConf{
						CNIVersion: ver,
						Name:       "testConfig",
						Type:       "vlan",
					},
					Master:     masterInterface,
					VlanId:     33,
					LinkContNs: isInContainer,
				}

				// Create vlan in other namespace
				otherNs := originalNS
				if isInContainer {
					otherNs = targetNS
				}

				err := otherNs.Do(func(ns.NetNS) error {
					defer GinkgoRecover()

					m, err := netlink.LinkByName(masterInterface)
					Expect(err).NotTo(HaveOccurred())
					err = netlink.LinkSetMTU(m, 1200)
					Expect(err).NotTo(HaveOccurred())

					_, err = createVlan(conf, "foobar0", targetNS)
					Expect(err).NotTo(HaveOccurred())
					return nil
				})
				Expect(err).NotTo(HaveOccurred())

				// Make sure vlan link exists in the target namespace
				err = targetNS.Do(func(ns.NetNS) error {
					defer GinkgoRecover()

					link, err := netlink.LinkByName("foobar0")
					Expect(err).NotTo(HaveOccurred())
					Expect(link.Attrs().Name).To(Equal("foobar0"))
					Expect(link.Attrs().MTU).To(Equal(1200))
					return nil
				})
				Expect(err).NotTo(HaveOccurred())
			})

			It(fmt.Sprintf("[%s] configures and deconfigures a vlan link with ADD/CHECK/DEL", ver), func() {
				const IFNAME = "ethX"

				conf := fmt.Sprintf(`{
			    "cniVersion": "%s",
			    "name": "vlanTestv4",
			    "type": "vlan",
			    "master": "%s",
			    "vlanId": 1234,
			    "linkInContainer": %t,
			    "ipam": {
				"type": "host-local",
				"subnet": "10.1.2.0/24",
				"dataDir": "%s"
			    }
			}`, ver, masterInterface, isInContainer, dataDir)
<<<<<<< HEAD

				args := &skel.CmdArgs{
					ContainerID: "dummy",
					Netns:       targetNS.Path(),
					IfName:      IFNAME,
					StdinData:   []byte(conf),
				}

				t := newTesterByVersion(ver)

=======

				args := &skel.CmdArgs{
					ContainerID: "dummy",
					Netns:       targetNS.Path(),
					IfName:      IFNAME,
					StdinData:   []byte(conf),
				}

				t := newTesterByVersion(ver)

>>>>>>> fb926055
				var result types.Result
				var macAddress string
				err := originalNS.Do(func(ns.NetNS) error {
					defer GinkgoRecover()

					var err error
					result, _, err = testutils.CmdAddWithArgs(args, func() error {
						return cmdAdd(args)
					})
					Expect(err).NotTo(HaveOccurred())

					macAddress = t.verifyResult(result, IFNAME)
					return nil
				})
				Expect(err).NotTo(HaveOccurred())

				// Make sure vlan link exists in the target namespace
				err = targetNS.Do(func(ns.NetNS) error {
					defer GinkgoRecover()

					link, err := netlink.LinkByName(IFNAME)
					Expect(err).NotTo(HaveOccurred())
					Expect(link.Attrs().Name).To(Equal(IFNAME))

					if macAddress != "" {
						hwaddr, err := net.ParseMAC(macAddress)
						Expect(err).NotTo(HaveOccurred())
						Expect(link.Attrs().HardwareAddr).To(Equal(hwaddr))
					}

					addrs, err := netlink.AddrList(link, syscall.AF_INET)
					Expect(err).NotTo(HaveOccurred())
					Expect(len(addrs)).To(Equal(1))
					return nil
				})
				Expect(err).NotTo(HaveOccurred())

				// call CmdCheck
				n := &Net{}
				err = json.Unmarshal([]byte(conf), &n)
				Expect(err).NotTo(HaveOccurred())

				n.IPAM, _, err = allocator.LoadIPAMConfig([]byte(conf), "")
				Expect(err).NotTo(HaveOccurred())

				newConf, err := buildOneConfig("vlanTestv4", ver, n, result)
				Expect(err).NotTo(HaveOccurred())
				if isInContainer {
					newConf.LinkContNs = true
				}

				confString, err := json.Marshal(newConf)
				Expect(err).NotTo(HaveOccurred())

				args.StdinData = confString

				// CNI Check host-device in the target namespace
				err = originalNS.Do(func(ns.NetNS) error {
					defer GinkgoRecover()
					return testutils.CmdCheckWithArgs(args, func() error { return cmdCheck(args) })
				})

				if testutils.SpecVersionHasCHECK(ver) {
					Expect(err).NotTo(HaveOccurred())
				} else {
					Expect(err).To(MatchError("config version does not allow CHECK"))
				}

				args.StdinData = []byte(conf)

				err = originalNS.Do(func(ns.NetNS) error {
					defer GinkgoRecover()

					err = testutils.CmdDelWithArgs(args, func() error {
						return cmdDel(args)
					})
					Expect(err).NotTo(HaveOccurred())
					return nil
				})
				Expect(err).NotTo(HaveOccurred())

				// Make sure vlan link has been deleted
				err = targetNS.Do(func(ns.NetNS) error {
					defer GinkgoRecover()

					link, err := netlink.LinkByName(IFNAME)
					Expect(err).To(HaveOccurred())
					Expect(link).To(BeNil())
					return nil
				})
				Expect(err).NotTo(HaveOccurred())

				// DEL can be called multiple times, make sure no error is returned
				// if the device is already removed.
				err = originalNS.Do(func(ns.NetNS) error {
					defer GinkgoRecover()

					err = testutils.CmdDelWithArgs(args, func() error {
						return cmdDel(args)
					})
					Expect(err).NotTo(HaveOccurred())
					return nil
				})
				Expect(err).NotTo(HaveOccurred())
			})

			Describe("fails to create vlan link with invalid MTU", func() {
				const confFmt = `{
			    "cniVersion": "%s",
			    "name": "mynet",
			    "type": "vlan",
			    "master": "%s",
			    "mtu": %d,
			    "linkInContainer": %t,
			    "ipam": {
				"type": "host-local",
				"subnet": "10.1.2.0/24",
				"dataDir": "%s"
			    }
				}`

				BeforeEach(func() {
					var err error
					sourceNS := originalNS
					if isInContainer {
						sourceNS = targetNS
					}
<<<<<<< HEAD

					err = sourceNS.Do(func(ns.NetNS) error {
						defer GinkgoRecover()

						// set master link's MTU to 1500
						link, err := netlink.LinkByName(masterInterface)
						Expect(err).NotTo(HaveOccurred())
						err = netlink.LinkSetMTU(link, 1500)
						Expect(err).NotTo(HaveOccurred())

=======

					err = sourceNS.Do(func(ns.NetNS) error {
						defer GinkgoRecover()

						// set master link's MTU to 1500
						link, err := netlink.LinkByName(masterInterface)
						Expect(err).NotTo(HaveOccurred())
						err = netlink.LinkSetMTU(link, 1500)
						Expect(err).NotTo(HaveOccurred())

>>>>>>> fb926055
						return nil
					})
					Expect(err).NotTo(HaveOccurred())
				})

				It(fmt.Sprintf("[%s] fails to create vlan link with greater MTU than master interface", ver), func() {
					var err error
					args := &skel.CmdArgs{
						ContainerID: "dummy",
						Netns:       targetNS.Path(),
						IfName:      "ethX",
						StdinData:   []byte(fmt.Sprintf(confFmt, ver, masterInterface, 1600, isInContainer, dataDir)),
					}

					_ = originalNS.Do(func(netNS ns.NetNS) error {
						defer GinkgoRecover()

						_, _, err = testutils.CmdAddWithArgs(args, func() error {
							return cmdAdd(args)
						})
						Expect(err).To(Equal(fmt.Errorf("invalid MTU 1600, must be [0, master MTU(1500)]")))
						return nil
					})
				})

				It(fmt.Sprintf("[%s] fails to create vlan link with negative MTU", ver), func() {
					var err error

					args := &skel.CmdArgs{
						ContainerID: "dummy",
						Netns:       targetNS.Path(),
						IfName:      "ethX",
						StdinData:   []byte(fmt.Sprintf(confFmt, ver, masterInterface, -100, isInContainer, dataDir)),
					}

					_ = originalNS.Do(func(netNS ns.NetNS) error {
						defer GinkgoRecover()

						_, _, err = testutils.CmdAddWithArgs(args, func() error {
							return cmdAdd(args)
						})
						Expect(err).To(Equal(fmt.Errorf("invalid MTU -100, must be [0, master MTU(1500)]")))
						return nil
					})
				})
			})
		}
	}
})<|MERGE_RESOLUTION|>--- conflicted
+++ resolved
@@ -36,15 +36,10 @@
 	"github.com/containernetworking/plugins/plugins/ipam/host-local/backend/allocator"
 )
 
-<<<<<<< HEAD
 const (
 	MASTER_NAME             = "eth0"
 	MASTER_NAME_INCONTAINER = "eth1"
 )
-=======
-const MASTER_NAME = "eth0"
-const MASTER_NAME_INCONTAINER = "eth1"
->>>>>>> fb926055
 
 type Net struct {
 	Name          string                 `json:"name"`
@@ -343,8 +338,6 @@
 				"dataDir": "%s"
 			    }
 			}`, ver, masterInterface, isInContainer, dataDir)
-<<<<<<< HEAD
-
 				args := &skel.CmdArgs{
 					ContainerID: "dummy",
 					Netns:       targetNS.Path(),
@@ -353,19 +346,6 @@
 				}
 
 				t := newTesterByVersion(ver)
-
-=======
-
-				args := &skel.CmdArgs{
-					ContainerID: "dummy",
-					Netns:       targetNS.Path(),
-					IfName:      IFNAME,
-					StdinData:   []byte(conf),
-				}
-
-				t := newTesterByVersion(ver)
-
->>>>>>> fb926055
 				var result types.Result
 				var macAddress string
 				err := originalNS.Do(func(ns.NetNS) error {
@@ -493,7 +473,6 @@
 					if isInContainer {
 						sourceNS = targetNS
 					}
-<<<<<<< HEAD
 
 					err = sourceNS.Do(func(ns.NetNS) error {
 						defer GinkgoRecover()
@@ -503,19 +482,6 @@
 						Expect(err).NotTo(HaveOccurred())
 						err = netlink.LinkSetMTU(link, 1500)
 						Expect(err).NotTo(HaveOccurred())
-
-=======
-
-					err = sourceNS.Do(func(ns.NetNS) error {
-						defer GinkgoRecover()
-
-						// set master link's MTU to 1500
-						link, err := netlink.LinkByName(masterInterface)
-						Expect(err).NotTo(HaveOccurred())
-						err = netlink.LinkSetMTU(link, 1500)
-						Expect(err).NotTo(HaveOccurred())
-
->>>>>>> fb926055
 						return nil
 					})
 					Expect(err).NotTo(HaveOccurred())

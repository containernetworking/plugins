--- conflicted
+++ resolved
@@ -36,15 +36,10 @@
 	"github.com/containernetworking/plugins/plugins/ipam/host-local/backend/allocator"
 )
 
-<<<<<<< HEAD
 const (
 	MASTER_NAME             = "eth0"
 	MASTER_NAME_INCONTAINER = "eth1"
 )
-=======
-const MASTER_NAME = "eth0"
-const MASTER_NAME_INCONTAINER = "eth1"
->>>>>>> fb926055
 
 type Net struct {
 	Name       string                `json:"name"`
@@ -315,7 +310,6 @@
 				"dataDir": "%s"
 			    }
 			}`, ver, masterInterface, linkInContainer, dataDir)
-<<<<<<< HEAD
 
 				args := &skel.CmdArgs{
 					ContainerID: "dummy",
@@ -323,17 +317,6 @@
 					IfName:      IFNAME,
 					StdinData:   []byte(conf),
 				}
-
-=======
-
-				args := &skel.CmdArgs{
-					ContainerID: "dummy",
-					Netns:       targetNS.Path(),
-					IfName:      IFNAME,
-					StdinData:   []byte(conf),
-				}
-
->>>>>>> fb926055
 				var macAddress string
 				err := originalNS.Do(func(ns.NetNS) error {
 					defer GinkgoRecover()
@@ -425,10 +408,6 @@
 					return nil
 				})
 				Expect(err).NotTo(HaveOccurred())
-<<<<<<< HEAD
-=======
-
->>>>>>> fb926055
 			})
 
 			It(fmt.Sprintf("[%s] configures and deconfigures a l2 macvlan link with ADD/DEL", ver), func() {
@@ -557,23 +536,12 @@
 					link, err := netlink.LinkByName(IFNAME)
 					Expect(err).NotTo(HaveOccurred())
 					Expect(link.Attrs().Name).To(Equal(IFNAME))
-<<<<<<< HEAD
 
 					if macAddress != "" {
 						hwaddr, err := net.ParseMAC(macAddress)
 						Expect(err).NotTo(HaveOccurred())
 						Expect(link.Attrs().HardwareAddr).To(Equal(hwaddr))
 					}
-
-=======
-
-					if macAddress != "" {
-						hwaddr, err := net.ParseMAC(macAddress)
-						Expect(err).NotTo(HaveOccurred())
-						Expect(link.Attrs().HardwareAddr).To(Equal(hwaddr))
-					}
-
->>>>>>> fb926055
 					addrs, err := netlink.AddrList(link, syscall.AF_INET)
 					Expect(err).NotTo(HaveOccurred())
 					Expect(len(addrs)).To(Equal(1))
@@ -667,14 +635,8 @@
 					Expect(err).NotTo(HaveOccurred())
 					err = netlink.LinkSetUp(link)
 					Expect(err).NotTo(HaveOccurred())
-
-<<<<<<< HEAD
 					address := &net.IPNet{IP: net.IPv4(192, 0, 0, 1), Mask: net.CIDRMask(24, 32)}
 					addr := &netlink.Addr{IPNet: address}
-=======
-					var address = &net.IPNet{IP: net.IPv4(192, 0, 0, 1), Mask: net.CIDRMask(24, 32)}
-					var addr = &netlink.Addr{IPNet: address}
->>>>>>> fb926055
 					err = netlink.AddrAdd(link, addr)
 					Expect(err).NotTo(HaveOccurred())
 
